--- conflicted
+++ resolved
@@ -651,6 +651,12 @@
                             forward_backward_step_time_end = time.time()
 
                             pbar.update(1)
+                            trained_tokens = jnp.multiply(
+                                self.arguments.max_sequence_length, jnp.multiply(
+                                    current_step,
+                                    self.arguments.total_batch_size
+                                )
+                            )  # It's faster
 
                             with jax.spmd_mode("allow_all"):
                                 gathering_metrics_time_start = time.time()
@@ -670,12 +676,8 @@
                                     "learning_rate": self.scheduler(current_step).tolist(),
                                     "step": current_step,
                                     "step_time": step_time,
-<<<<<<< HEAD
                                     "perplexity": perplexity.tolist(),
                                     "trained_tokens": trained_tokens,
-=======
-                                    "perplexity": jnp.exp(loss).tolist(),
->>>>>>> a8725983
                                 }
                                 train_metrics.update(
                                     {
